'use strict'

const types = {
  STATIC: 0,
  PARAM: 1,
  MATCH_ALL: 2,
  REGEX: 3,
  // It's used for a parameter, that is followed by another parameter in the same part
  MULTI_PARAM: 4
}

function Node (prefix, children, kind, map, regex) {
  this.prefix = prefix || '/'
  this.label = this.prefix[0]
  this.children = children || []
  this.numberOfChildren = this.children.length
  this.kind = kind || this.types.STATIC
  this.map = map || {}
  this.regex = regex || null
  this.wildcardChild = null
  this.parametricBrother = null
}

Object.defineProperty(Node.prototype, 'types', {
  value: types
})

Node.prototype.add = function (node) {
  if (node.kind === this.types.MATCH_ALL) {
    this.wildcardChild = node
  }

<<<<<<< HEAD
=======
  if ([this.types.PARAM, this.types.REGEX, this.types.MULTI_PARAM].indexOf(node.kind) > -1) {
    for (var i = 0; i < this.numberOfChildren; i++) {
      if (this.children[i].kind === 0) {
        this.children[i].parametricBrother = node
      }
    }
  }

>>>>>>> 71d793c8
  this.children.push(node)
  this.children.sort((n1, n2) => n1.kind - n2.kind)
  this.numberOfChildren++

  // Search for a parametric brother and store it in a variable
  for (var i = 0; i < this.numberOfChildren; i++) {
    const child = this.children[i]
    if (child.kind === 1 || child.kind === 3 || child.kind === 4) {
      var parametricBrother = child
      break
    }
  }

  // Save the parametric brother inside a static child
  for (i = 0; i < this.numberOfChildren; i++) {
    if (this.children[i].kind === 0 && parametricBrother) {
      this.children[i].parametricBrother = parametricBrother
    }
  }
}

Node.prototype.findByLabel = function (label) {
  for (var i = 0; i < this.numberOfChildren; i++) {
    var child = this.children[i]
    if (child.label === label) {
      return child
    }
  }
  return null
}

Node.prototype.find = function (label, method) {
  for (var i = 0; i < this.numberOfChildren; i++) {
    var child = this.children[i]
    if (child.numberOfChildren !== 0 || child.map[method]) {
      if (child.label === label && child.kind === 0) {
        return child
      }
      if (child.kind !== 0) return child
    }
  }
  return null
}

Node.prototype.setHandler = function (method, handler, params, store) {
  if (!handler) return

  this.map[method] = {
    handler: handler,
    params: params,
    store: store || null,
    paramsLength: params.length
  }
}

Node.prototype.getHandler = function (method) {
  return this.map[method]
}

Node.prototype.prettyPrint = function (prefix, tail) {
  var paramName = ''
  var map = this.map || {}
  var methods = Object.keys(map).filter(method => map[method].handler)

  if (this.prefix === ':') {
    methods.forEach((method, index) => {
      var params = this.map[method].params
      var param = params[params.length - 1]
      if (methods.length > 1) {
        if (index === 0) {
          paramName += param + ` (${method})\n`
          return
        }
        paramName += '    ' + prefix + ':' + param + ` (${method})`
        paramName += (index === methods.length - 1 ? '' : '\n')
      } else {
        paramName = params[params.length - 1] + ` (${method})`
      }
    })
  } else if (methods.length) {
    paramName = ` (${methods.join('|')})`
  }

  var tree = `${prefix}${tail ? '└── ' : '├── '}${this.prefix}${paramName}\n`

  prefix = `${prefix}${tail ? '    ' : '│   '}`
  for (var i = 0; i < this.numberOfChildren - 1; i++) {
    tree += this.children[i].prettyPrint(prefix, false)
  }
  if (this.numberOfChildren > 0) {
    tree += this.children[this.numberOfChildren - 1].prettyPrint(prefix, true)
  }
  return tree
}

module.exports = Node<|MERGE_RESOLUTION|>--- conflicted
+++ resolved
@@ -30,17 +30,6 @@
     this.wildcardChild = node
   }
 
-<<<<<<< HEAD
-=======
-  if ([this.types.PARAM, this.types.REGEX, this.types.MULTI_PARAM].indexOf(node.kind) > -1) {
-    for (var i = 0; i < this.numberOfChildren; i++) {
-      if (this.children[i].kind === 0) {
-        this.children[i].parametricBrother = node
-      }
-    }
-  }
-
->>>>>>> 71d793c8
   this.children.push(node)
   this.children.sort((n1, n2) => n1.kind - n2.kind)
   this.numberOfChildren++
@@ -48,7 +37,7 @@
   // Search for a parametric brother and store it in a variable
   for (var i = 0; i < this.numberOfChildren; i++) {
     const child = this.children[i]
-    if (child.kind === 1 || child.kind === 3 || child.kind === 4) {
+    if ([this.types.PARAM, this.types.REGEX, this.types.MULTI_PARAM].indexOf(node.kind) > -1) {
       var parametricBrother = child
       break
     }
@@ -56,7 +45,7 @@
 
   // Save the parametric brother inside a static child
   for (i = 0; i < this.numberOfChildren; i++) {
-    if (this.children[i].kind === 0 && parametricBrother) {
+    if (this.children[i].kind === thid.types.STATIC && parametricBrother) {
       this.children[i].parametricBrother = parametricBrother
     }
   }
